mod metrics;
mod near_stream;
mod refiner;
mod refiner_inner;
<<<<<<< HEAD
#[cfg(test)]
mod tests;
mod utils;

pub use refiner::*;
=======
pub mod storage;
#[cfg(test)]
mod tests;
mod utils;
pub use refiner::*;
mod legacy;
>>>>>>> fe488015
<|MERGE_RESOLUTION|>--- conflicted
+++ resolved
@@ -2,17 +2,9 @@
 mod near_stream;
 mod refiner;
 mod refiner_inner;
-<<<<<<< HEAD
-#[cfg(test)]
-mod tests;
-mod utils;
-
-pub use refiner::*;
-=======
 pub mod storage;
 #[cfg(test)]
 mod tests;
 mod utils;
 pub use refiner::*;
-mod legacy;
->>>>>>> fe488015
+mod legacy;