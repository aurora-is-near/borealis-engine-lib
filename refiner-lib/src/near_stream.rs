use crate::metrics::{PROCESSED_BLOCKS, SKIP_BLOCKS};
use crate::refiner_inner::Refiner;
use crate::tx_hash_tracker::TxHashTracker;
use aurora_engine_modexp::AuroraModExp;
use aurora_refiner_types::aurora_block::AuroraBlock;
use aurora_refiner_types::near_block::NEARBlock;
use aurora_standalone_engine::EngineContext;

pub struct NearStream {
    /// Keep track of last block seen, to report empty blocks
    last_block_height: Option<u64>,
    /// Pass the filtered information to the handler
    handler: Refiner,
    /// Context used to access engine
    context: EngineContext,
    /// Helper to track the NEAR transaction hash associated with each NEAR receipt.
    tx_tracker: TxHashTracker,
}

impl NearStream {
    pub fn new(
        chain_id: u64,
        last_block_height: Option<u64>,
        context: EngineContext,
        tx_tracker: TxHashTracker,
    ) -> Self {
        let engine_account_id = context
            .engine_account_id
            .as_ref()
            .parse()
            .expect("Engine account ID must be valid");
        Self {
            last_block_height,
            handler: Refiner::new(chain_id, engine_account_id),
            context,
            tx_tracker,
        }
    }

    async fn handle_block(&mut self, near_block: &NEARBlock) -> AuroraBlock {
        self.handler.on_block_start(near_block);

        let mut txs = Default::default();

        // Can specify a concrete modexp algorithm here because only transactions
        // that executed successfully on-chain are executed again here.
        aurora_standalone_engine::consume_near_block::<AuroraModExp>(
            near_block,
            &mut self.context,
            Some(&mut txs),
        )
        .await
        .unwrap(); // Panic if engine can't consume this block

        // Panic if transaction hash tracker cannot consume the block
        self.tx_tracker
            .consume_near_block(near_block)
            .expect("Transaction tracker consume_near_block error");

        let storage = self.context.storage.as_ref().write().await;
        near_block
            .shards
            .iter()
            .flat_map(|shard| shard.receipt_execution_outcomes.as_slice())
            .filter(|outcome| {
                outcome.receipt.receiver_id.as_bytes() == self.context.engine_account_id.as_bytes()
            })
            .for_each(|outcome| {
                let rx_hash = &outcome.receipt.receipt_id;
                let near_tx_hash = self.tx_tracker.get_tx_hash(rx_hash);
                if near_tx_hash.is_none() {
                    tracing::warn!("Transaction provenance unknown for receipt {}", rx_hash);
                    crate::metrics::UNKNOWN_TX_FOR_RECEIPT.inc();
                }
                self.handler.on_execution_outcome(
                    near_block,
                    near_tx_hash,
                    outcome,
                    &txs,
                    &storage,
                );
            });

        let aurora_block = self.handler.on_block_end(near_block);
        self.tx_tracker
            .on_block_end(near_block.block.header.height)
            .expect("Transaction tracker on_block_end error");
        aurora_block
    }

    pub async fn next_block(&mut self, near_block: &NEARBlock) -> Vec<AuroraBlock> {
        let mut blocks = vec![];

        let height = near_block.block.header.height;

        // Emit events for all skip blocks
        let mut last_height = self.last_block_height.unwrap_or(height);
        while last_height + 1 < height {
            last_height += 1;
            let skip_block = self.handler.on_block_skip(last_height, near_block);
            blocks.push(skip_block);
            SKIP_BLOCKS.inc();
        }

        self.last_block_height = Some(height);
        let block = self.handle_block(near_block).await;
        blocks.push(block);
        PROCESSED_BLOCKS.inc();

        blocks
    }
}

#[cfg(test)]
pub mod tests {
<<<<<<< HEAD
    use aurora_engine_types::{
        account_id::AccountId,
        types::{Address, Wei},
        U256,
    };
=======
    use aurora_engine::state::EngineStateError;
    use aurora_engine_types::account_id::AccountId;
    use aurora_engine_types::U256;
>>>>>>> 5c290258
    use aurora_refiner_types::aurora_block::NearBlock;
    use engine_standalone_storage::json_snapshot::{initialize_engine_state, types::JsonSnapshot};
    use std::{collections::HashSet, matches};

    use super::*;

    #[tokio::test]
    async fn test_block_120572296() {
        // The testnet block at height 120572296 contains a `DelegateAction` action.
        // See https://github.com/near/NEPs/blob/master/neps/nep-0366.md for details.

        let db_dir = tempfile::tempdir().unwrap();
        let ctx = TestContext::new(&db_dir);
        let mut stream = ctx.create_stream();
        let block = read_block("tests/res/testnet-block-120572296.json");

        let mut aurora_blocks = stream.next_block(&block).await;

        assert_eq!(aurora_blocks.len(), 1);
        let aurora_block = aurora_blocks.pop().unwrap();
        assert!(aurora_block.transactions.is_empty());
    }

    #[tokio::test]
    async fn test_block_131407300() {
        // The block 131407300 contains a receipt with batch of actions, one of which inits silo
        // contract. The test checks that init action in the batch is processed correctly and
        // initializes the borealis engine's state.
        let db_dir = tempfile::tempdir().unwrap();
        let chain_id = 1313161566;
        let ctx = TestContextBuilder::new()
            .with_account_id("0x4e45415e.c.aurora")
            .with_chain_id(chain_id)
            .build(&db_dir);
        let mut stream = ctx.create_stream();

        {
            let storage = stream.context.storage.read().await;
            let result = storage
                .with_engine_access(131407300, 1, &[], |io| aurora_engine::state::get_state(&io))
                .result;
            assert!(matches!(result, Err(EngineStateError::NotFound)));
        }

        let block = read_block("tests/res/block_131407300.json");
        let _ = stream.next_block(&block).await;
        let storage = stream.context.storage.read().await;
        let chain_id_from_state = storage
            .with_engine_access(131407300, 1, &[], |io| aurora_engine::state::get_state(&io))
            .result
            .map(|state| U256::from_big_endian(&state.chain_id).as_u64())
            .unwrap();
        assert_eq!(chain_id_from_state, chain_id);
    }

    #[tokio::test]
    async fn test_block_89402026() {
        let db_dir = tempfile::tempdir().unwrap();
        let ctx = TestContext::new(&db_dir);
        let mut stream = ctx.create_stream();
        let block = read_block("tests/res/block-89402026.json");

        let mut aurora_blocks = stream.next_block(&block).await;
        assert_eq!(aurora_blocks.len(), 1);
        let aurora_block = aurora_blocks.pop().unwrap();

        let tx_count = aurora_block.transactions.len();
        let unique_txs: HashSet<_> = aurora_block.transactions.iter().map(|tx| tx.hash).collect();
        assert_eq!(tx_count, unique_txs.len());
    }

    #[tokio::test]
    async fn test_block_84423722() {
        // The block at height 84423722 contains a transaction with zero actions.
        // The refiner should be able to process such a block without crashing.

        let db_dir = tempfile::tempdir().unwrap();
        let ctx = TestContext::new(&db_dir);
        let mut stream = ctx.create_stream();
        let block = read_block("tests/res/block-84423722.json");

        let mut aurora_blocks = stream.next_block(&block).await;

        assert_eq!(aurora_blocks.len(), 1);
        let aurora_block = aurora_blocks.pop().unwrap();
        assert!(aurora_block.transactions.is_empty());
    }

    #[tokio::test]
    async fn test_block_81206675() {
        let db_dir = tempfile::tempdir().unwrap();
        let ctx = TestContext::new(&db_dir);
        let mut stream = ctx.create_stream();
        let block = read_block("tests/res/block-81206675.json");

        let mut aurora_blocks = stream.next_block(&block).await;

        assert_eq!(aurora_blocks.len(), 1);
        let aurora_block = aurora_blocks.pop().unwrap();

        assert_eq!(
            hex::encode(aurora_block.hash),
            "0a007345d45f931532063ff5bb0d267b5af940e8ca2ccb0cdc81e37664c82ba4"
        );
        assert_eq!(
            hex::encode(aurora_block.transactions_root),
            "c467fc63b0524d8896f235f1a1af975dcf5f2b5c1353270db9637c4f902d1d5b"
        );
        assert_eq!(
            hex::encode(aurora_block.state_root),
            "49d90ec7938074f982813e8e0186085bda029c6579ac50c836622860251fd696"
        );

        let tx_1 = &aurora_block.transactions[0];
        assert_eq!(
            hex::encode(tx_1.hash),
            "172794dc3ee343c1fc7cdf5170e2aa61372a3d947fe042b106286f99454ab6ff"
        );
        assert_eq!(
            hex::encode(tx_1.from.as_bytes()),
            "c4fe580eabe347a7be55a2976bcd75293b837753"
        );
        assert_eq!(
            hex::encode(tx_1.to.unwrap().as_bytes()),
            "713e400b032b89db9f68105e501ff13260398490"
        );
        assert_eq!(tx_1.logs.len(), 3);

        let tx_2 = &aurora_block.transactions[1];
        assert_eq!(
            hex::encode(tx_2.hash),
            "a341c7b2f7f27f68f5b7bf6c8ca008f9af7e80dc3ee03ced45a28deb61b5bfd4"
        );
        assert_eq!(
            hex::encode(tx_2.from.as_bytes()),
            "b3072378821cdafac340bf18a0fbf15c72feb83b"
        );
        assert_eq!(
            hex::encode(tx_2.to.unwrap().as_bytes()),
            "c6e5185438e1730959c1ef3551059a3fec744e90"
        );
        assert_eq!(tx_2.logs.len(), 1);
    }

    #[tokio::test]
    async fn test_block_82654651_nonce() {
        // load state snapshot and main objects
        let db_dir = tempfile::tempdir().unwrap();
        let mut ctx = TestContext::new(&db_dir);
        ctx.init_with_snapshot("tests/res/sate_H7Bfh9qCzWbJW9acao8B2jFMTrkfc31toczmTcMv7hY7.json")
            .await;
        let mut stream = ctx.create_stream();

        // parameters of the test
        let block = read_block("tests/res/block-82654651.json");
        let expected_nonce = 12773;

        // run and assert
        let aurora_block = stream.next_block(&block).await.pop().unwrap();

        assert_eq!(aurora_block.transactions.len(), 1);
        let target_aurora_tx = aurora_block.transactions.first().unwrap();

        assert_eq!(target_aurora_tx.nonce, expected_nonce);
    }

    // Tests processing the transaction https://explorer.mainnet.near.org/transactions/964KbgjnkCfyUS1kaHVJNGuXAMsahdNHiP1jWkMnx1Bk
    // which is a bridge transfer of some tokens into Aurora. The ERC-20 logs should be present
    // based on the tokens that were minted from th bridging.
    #[tokio::test]
    async fn test_block_75306841_bridge_tx() {
        // load state snapshot and main objects
        let db_dir = tempfile::tempdir().unwrap();
        let mut ctx = TestContext::new(&db_dir);
        ctx.init_with_snapshot("tests/res/state_EVVnmqiPm6efCJGWLS5DgMTq3spVnevvh4fEgvc2e2Hz.json")
            .await;
        let mut stream = ctx.create_stream();

        // parameters of the test
        let block = read_block("tests/res/block-75306841.json");

        // run and assert
        let mut aurora_block = stream.next_block(&block).await.pop().unwrap();

        assert_eq!(aurora_block.transactions.len(), 1);
        let mut target_aurora_tx = aurora_block.transactions.pop().unwrap();

        assert_eq!(target_aurora_tx.logs.len(), 1);
        let log = target_aurora_tx.logs.pop().unwrap();

        // ERC-20 event hex signature for `Transfer(address,address,uint256)`
        // https://www.4byte.directory/event-signatures/?bytes_signature=0xddf252ad1be2c89b69c2b068fc378daa952ba7f163c4a11628f55a4df523b3ef
        assert_eq!(
            hex::encode(log.topics[0]),
            "ddf252ad1be2c89b69c2b068fc378daa952ba7f163c4a11628f55a4df523b3ef"
        );

        // Transfer from 0x00 (i.e. mint)
        assert_eq!(log.topics[1], [0u8; 32]);

        // Transfer to user's address (given in the `ft_on_transfer` message).
        assert_eq!(
            hex::encode(log.topics[2]),
            "000000000000000000000000852285d421bb5682470ad46e2eb99adf001ab9f1"
        );

        // Transfer amount equal to value specified in `ft_on_transfer`
        assert_eq!(
            aurora_engine_types::U256::from_big_endian(&log.data),
            13870504203340000000000_u128.into()
        );
    }

    #[tokio::test]
    async fn test_block_70834061_skip_block() {
        let db_dir = tempfile::tempdir().unwrap();
        let ctx = TestContext::new(&db_dir);
        let mut stream = ctx.create_stream();

        // near block 70834059
        let near_block = read_block("tests/res/block-70834059.json");

        let aurora_blocks = stream.next_block(&near_block).await;

        assert_eq!(aurora_blocks.len(), 1);
        assert_eq!(aurora_blocks[0].height, 70834059);
        assert!(matches!(
            aurora_blocks[0].near_metadata,
            NearBlock::ExistingBlock(..)
        ));

        // near skip block 70834061; 70834060 does not exist
        let near_skip_block = read_block("tests/res/block-70834061.json");

        let aurora_blocks = stream.next_block(&near_skip_block).await;

        assert_eq!(aurora_blocks.len(), 2);
        assert_eq!(aurora_blocks[0].height, 70834060); // dummy skip aurora block
        assert_eq!(aurora_blocks[1].height, 70834061);
        assert!(matches!(
            aurora_blocks[0].near_metadata,
            NearBlock::SkipBlock
        ));
        assert!(matches!(
            aurora_blocks[1].near_metadata,
            NearBlock::ExistingBlock(..)
        ));
    }

    #[tokio::test]
    async fn test_block_34834052_block_before_aurora_genesis() {
        let db_dir = tempfile::tempdir().unwrap();
        let ctx = TestContext::new(&db_dir);
        let mut stream = ctx.create_stream();

        // near block 34834052; aurora block genesis is 34834053
        let near_block = read_block("tests/res/block-34834052.json");

        let aurora_blocks = stream.next_block(&near_block).await;

        assert_eq!(aurora_blocks.len(), 1);
        assert_eq!(aurora_blocks[0].height, 34834052);
        assert!(matches!(
            aurora_blocks[0].near_metadata,
            NearBlock::ExistingBlock(..)
        ));
    }

    #[tokio::test]
    async fn test_block_128945880_contains_eth_token_mint() {
        let db_dir = tempfile::tempdir().unwrap();
        let ctx = TestContext::new(&db_dir);
        let mut stream = ctx.create_stream();

        let near_block = read_block("tests/res/block_128945880.json");

        let aurora_blocks = stream.next_block(&near_block).await;
        assert_eq!(aurora_blocks.len(), 1);
        assert_eq!(aurora_blocks[0].height, 128945880);
        assert!(matches!(
            aurora_blocks[0].near_metadata,
            NearBlock::ExistingBlock(..)
        ));

        // Expected values from base64-decoded args:
        // echo eyJzZW5kZXJfaWQiOiJhdXJvcmEiLCJhbW91bnQiOiIxMDAwMDAwMDAwMDAwMDAwMDAiLCJtc2ciOiIwYzdlMWYwM2Q2NzFiMTE4NWJlYTZmYjA2ZjExNGEwYmQ4YmJhMmY4In0=|base64 -D
        // {"sender_id":"aurora","amount":"100000000000000000","msg":"0c7e1f03d671b1185bea6fb06f114a0bd8bba2f8"}%
        let expected_sender = Address::decode("4444588443c3a91288c5002483449aba1054192b").unwrap(); // `sender_id` is near_account_to_evm_address("aurora")
        let expected_recipient =
            Address::decode("0c7e1f03d671b1185bea6fb06f114a0bd8bba2f8").unwrap(); // The recipient is the address from the args-decoded msg field
        let expected_amount = Wei::new(U256::from_dec_str("100000000000000000").unwrap());

        let aurora_block = aurora_blocks.first().unwrap();
        let ft_on_transfer_eth_tx = aurora_block.transactions.iter().find(|tx| {
            tx.from == expected_sender
                && tx.to == Some(expected_recipient)
                && tx.value == expected_amount
        });

        assert!(
            ft_on_transfer_eth_tx.is_some(),
            "Expected ft_on_transfer ETH mint transaction not found in block 128945880"
        );
    }

    #[tokio::test]
    async fn test_block_125229395_contains_erc20_token_mint() {
        let db_dir = tempfile::tempdir().unwrap();
        let ctx = TestContext::new(&db_dir);
        let mut stream = ctx.create_stream();

        // Read the block where the wNEAR contract is created to obtain a state that contains a key-value pair representing the wrap.near and ERC20 addresses.
        let near_block_wnear_contract_create = read_block("tests/res/block_42598892.json");
        let aurora_blocks = stream.next_block(&near_block_wnear_contract_create).await;
        assert_eq!(aurora_blocks.len(), 1);
        assert_eq!(aurora_blocks[0].height, 42598892);
        assert!(matches!(
            aurora_blocks[0].near_metadata,
            NearBlock::ExistingBlock(..)
        ));

        // Directly setting the height, we ensure the stream will process the target block (125229395)
        stream.last_block_height = Some(125229394);
        // Read the block that contains the ERC20 token mint transaction.
        let near_block = read_block("tests/res/block_125229395.json");
        let aurora_blocks = stream.next_block(&near_block).await;
        assert_eq!(aurora_blocks.len(), 1);
        assert_eq!(aurora_blocks[0].height, 125229395);
        assert!(matches!(
            aurora_blocks[0].near_metadata,
            NearBlock::ExistingBlock(..)
        ));

        // `sender_id` is near_account_to_evm_address("aurora")
        let expected_sender = Address::decode("4444588443c3a91288c5002483449aba1054192b").unwrap();

        // "wrap.near" -> nep141_account_id -> aurora_engine::engine::get_erc20_from_nep141
        let expected_recipient =
            Address::decode("c42c30ac6cc15fac9bd938618bcaa1a1fae8501d").unwrap();

        // Expected amount from base64-decoded args:
        // echo eyJzZW5kZXJfaWQiOiI2NmZiMWQzZDBjOGIzODkzYjFiNTNhNGE5NjRhOGIwMzU4NmNjMGRiNWM5NjIxMDE0ZjU0ZWZiMTEwNjhiNzJlIiwiYW1vdW50IjoiMTE2MzM3NDg3MDg3NTg2NzY2ODk5NTAiLCJtc2ciOiIwZmU5NTdlNmFjYmI0ZmQ5MzVjZWU1YmEwMzNlMDAwODhkZjg2YWRiIn0=|base64 -D
        // {"sender_id":"66fb1d3d0c8b3893b1b53a4a964a8b03586cc0db5c9621014f54efb11068b72e","amount":"11633748708758676689950","msg":"0fe957e6acbb4fd935cee5ba033e00088df86adb"}%
        let expected_amount = Wei::new(U256::from_dec_str("11633748708758676689950").unwrap());

        let aurora_block = aurora_blocks.first().unwrap();
        let ft_on_transfer_erc20_tx = aurora_block.transactions.iter().find(|tx| {
            tx.from == expected_sender
                && tx.to == Some(expected_recipient)
                && tx.value == expected_amount
        });

        assert!(
            ft_on_transfer_erc20_tx.is_some(),
            "Expected ft_on_transfer ERC20 mint transaction not found in block 125229395"
        );
    }

    pub fn read_block(path: &str) -> NEARBlock {
        let data = std::fs::read_to_string(path).unwrap();
        serde_json::from_str(&data).unwrap_or_else(|e| {
            panic!("Failed to parse block from {}: {}", path, e);
        })
    }

    pub struct TestContext {
        chain_id: u64,
        engine_context: EngineContext,
        tx_tracker: TxHashTracker,
    }

    impl TestContext {
        pub fn new(db_dir: &tempfile::TempDir) -> Self {
            TestContextBuilder::new().build(db_dir)
        }

        pub fn new_with_args(
            db_dir: &tempfile::TempDir,
            account_id: AccountId,
            chain_id: u64,
        ) -> Self {
            let engine_path = db_dir.path().join("engine");
            let tracker_path = db_dir.path().join("tracker");
            crate::storage::init_storage(&engine_path, &account_id, chain_id);
            let engine_context = EngineContext::new(&engine_path, account_id, chain_id).unwrap();
            let tx_tracker = TxHashTracker::new(tracker_path, 0).unwrap();

            Self {
                chain_id,
                engine_context,
                tx_tracker,
            }
        }

        pub async fn init_with_snapshot(&mut self, snapshot_path: &str) {
            let json_snapshot: JsonSnapshot = {
                let json_snapshot_data = std::fs::read_to_string(snapshot_path).unwrap();
                serde_json::from_str(&json_snapshot_data).unwrap()
            };
            let storage = self.engine_context.storage.as_ref().write().await;
            initialize_engine_state(&storage, json_snapshot).unwrap();
        }

        pub fn create_stream(self) -> NearStream {
            NearStream::new(self.chain_id, None, self.engine_context, self.tx_tracker)
        }
    }

    pub struct TestContextBuilder {
        chain_id: u64,
        account_id: AccountId,
    }

    impl TestContextBuilder {
        pub fn new() -> Self {
            Self {
                chain_id: 1313161554,
                account_id: "aurora".parse().unwrap(),
            }
        }

        pub fn with_account_id(mut self, account_id: &str) -> Self {
            self.account_id = account_id.parse().unwrap();
            self
        }

        pub fn with_chain_id(mut self, chain_id: u64) -> Self {
            self.chain_id = chain_id;
            self
        }

        pub fn build(self, db_dir: &tempfile::TempDir) -> TestContext {
            TestContext::new_with_args(db_dir, self.account_id, self.chain_id)
        }
    }

    impl Default for TestContextBuilder {
        fn default() -> Self {
            Self::new()
        }
    }
}<|MERGE_RESOLUTION|>--- conflicted
+++ resolved
@@ -113,17 +113,12 @@
 
 #[cfg(test)]
 pub mod tests {
-<<<<<<< HEAD
+    use aurora_engine::state::EngineStateError;
     use aurora_engine_types::{
         account_id::AccountId,
         types::{Address, Wei},
         U256,
     };
-=======
-    use aurora_engine::state::EngineStateError;
-    use aurora_engine_types::account_id::AccountId;
-    use aurora_engine_types::U256;
->>>>>>> 5c290258
     use aurora_refiner_types::aurora_block::NearBlock;
     use engine_standalone_storage::json_snapshot::{initialize_engine_state, types::JsonSnapshot};
     use std::{collections::HashSet, matches};
