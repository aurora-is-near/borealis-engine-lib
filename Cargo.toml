--- conflicted
+++ resolved
@@ -10,11 +10,7 @@
 
 [workspace.package]
 authors = ["Aurora Labs <hello@aurora.dev>"]
-<<<<<<< HEAD
-version = "0.30.8-2.7.0-rc.3"
-=======
 version = "0.30.8-2.7.0-rc.4"
->>>>>>> f66fa7e2
 edition = "2024"
 homepage = "https://github.com/aurora-is-near/aurora-standalone"
 repository = "https://github.com/aurora-is-near/aurora-standalone"
@@ -44,15 +40,9 @@
 impl-serde = "0.5"
 lazy_static = "1"
 lru = "0.12"
-<<<<<<< HEAD
-near-crypto = { git = "https://github.com/near/nearcore", tag = "2.7.0-rc.3" }
-near-indexer = { git = "https://github.com/near/nearcore", tag = "2.7.0-rc.3" }
-near-primitives = { git = "https://github.com/near/nearcore", tag = "2.7.0-rc.3" }
-=======
 near-crypto = { git = "https://github.com/near/nearcore", tag = "2.7.0-rc.4" }
 near-indexer = { git = "https://github.com/near/nearcore", tag = "2.7.0-rc.4" }
 near-primitives = { git = "https://github.com/near/nearcore", tag = "2.7.0-rc.4" }
->>>>>>> f66fa7e2
 near-crypto-crates-io = { version = "0.30.1", package = "near-crypto" }
 near-primitives-crates-io = { version = "0.30.1", package = "near-primitives" }
 near-lake-framework = "0.7"
