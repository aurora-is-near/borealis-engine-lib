--- conflicted
+++ resolved
@@ -369,14 +369,9 @@
                     tx = tx
                         .hash(hash)
                         .from(eth_tx.address)
-<<<<<<< HEAD
-                        .nonce(eth_tx.nonce)
-                        .gas_limit(eth_tx.gas_limit)
-=======
                         .to(eth_tx.to)
                         .nonce(tx_nonce)
                         .gas_limit(tx_gas_limit)
->>>>>>> 8baf5176
                         .gas_price(eth_tx.max_fee_per_gas)
                         .max_priority_fee_per_gas(eth_tx.max_priority_fee_per_gas)
                         .max_fee_per_gas(eth_tx.max_fee_per_gas)
@@ -454,8 +449,8 @@
 
                     tx = tx
                         .to(None)
-                        .nonce(U256::zero())
-                        .gas_limit(U256::from(u64::MAX))
+                        .nonce(0)
+                        .gas_limit(0)
                         .max_priority_fee_per_gas(U256::zero())
                         .max_fee_per_gas(U256::zero())
                         .value(Wei::zero())
