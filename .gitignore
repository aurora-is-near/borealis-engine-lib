--- conflicted
+++ resolved
@@ -14,13 +14,6 @@
 
 # Rust artifacts
 target/
-<<<<<<< HEAD
-
+storage/
 */test-storage/*
-storage/
-output/
-=======
-storage/
-
-*/test-storage/*
->>>>>>> fe488015
+output/